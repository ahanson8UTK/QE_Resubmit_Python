"""Scaffolding for the bubble particle MCMC (PM-HMC) package."""
from __future__ import annotations

<<<<<<< HEAD
from .likelihood import (
    integrate_over_chi,
    log_weight_one_s,
    loglik_hat,
    proposal_moments,
)
=======
from .block import draw_bubble_block
>>>>>>> ca9737c5
from .prior import BubblePrior, gaussian_logpdf, isotropic_gaussian_logpdf
from .transforms import (
    inv_softplus,
    renorm_rho,
    softplus,
    tanh_to_interval,
    unconstrained_to_constrained,
)
from .types import (
    BubbleData,
    BubbleParams,
    BubbleParamsUnconstrained,
    PMHMCConfig,
    PMHMCResult,
)

__all__ = [
    "BubbleData",
    "BubbleParams",
    "BubbleParamsUnconstrained",
    "BubblePrior",
    "draw_bubble_block",
    "PMHMCConfig",
    "PMHMCResult",
<<<<<<< HEAD
    "integrate_over_chi",
    "log_weight_one_s",
    "loglik_hat",
    "proposal_moments",
    "artanh_unconstrain",
    "constrain_params",
    "from_unit_ball",
=======
>>>>>>> ca9737c5
    "gaussian_logpdf",
    "inv_softplus",
    "isotropic_gaussian_logpdf",
    "renorm_rho",
    "softplus",
    "tanh_to_interval",
    "unconstrained_to_constrained",
]<|MERGE_RESOLUTION|>--- conflicted
+++ resolved
@@ -1,16 +1,13 @@
 """Scaffolding for the bubble particle MCMC (PM-HMC) package."""
 from __future__ import annotations
 
-<<<<<<< HEAD
 from .likelihood import (
     integrate_over_chi,
     log_weight_one_s,
     loglik_hat,
     proposal_moments,
 )
-=======
-from .block import draw_bubble_block
->>>>>>> ca9737c5
+
 from .prior import BubblePrior, gaussian_logpdf, isotropic_gaussian_logpdf
 from .transforms import (
     inv_softplus,
@@ -35,7 +32,7 @@
     "draw_bubble_block",
     "PMHMCConfig",
     "PMHMCResult",
-<<<<<<< HEAD
+
     "integrate_over_chi",
     "log_weight_one_s",
     "loglik_hat",
@@ -43,8 +40,7 @@
     "artanh_unconstrain",
     "constrain_params",
     "from_unit_ball",
-=======
->>>>>>> ca9737c5
+
     "gaussian_logpdf",
     "inv_softplus",
     "isotropic_gaussian_logpdf",
